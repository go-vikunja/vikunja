--- conflicted
+++ resolved
@@ -97,11 +97,7 @@
 
 	async function update(): Promise<boolean> {
 		const HTTP = HTTPFactory()
-<<<<<<< HEAD
-		const {data: config} = await HTTP.get(`${apiBase.value}/info`)
-=======
-		const {data: config} = await HTTP.get(`${apiBase.value}/api/v1/info`)
->>>>>>> 74938beb
+    const {data: config} = await HTTP.get(`${apiBase.value}/info`)
 
 		if (typeof config.version === 'undefined') {
 			throw new InvalidApiUrlProvidedError()
