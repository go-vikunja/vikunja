--- conflicted
+++ resolved
@@ -308,8 +308,19 @@
           chmod +x ./vikunja
           ./vikunja
       - uses: cypress-io/github-action@v6
-<<<<<<< HEAD
-=======
+        env:
+          GITHUB_TOKEN: ${{ secrets.GITHUB_TOKEN }}
+          CYPRESS_RECORD_KEY: ${{ secrets.CYPRESS_RECORD_KEY }}
+          CYPRESS_API_URL: http://127.0.0.1:3456/api/v1
+          CYPRESS_TEST_SECRET: averyLongSecretToSe33dtheDB
+          CYPRESS_DEFAULT_COMMAND_TIMEOUT: 60000
+          CYPRESS_CI_BUILD_ID: '${{ github.workflow }}-${{ github.run_id }}-${{ github.run_attempt }}' # see https://github.com/cypress-io/github-action/issues/431
+          VIKUNJA_SERVICE_TESTINGTOKEN: averyLongSecretToSe33dtheDB
+          VIKUNJA_LOG_LEVEL: DEBUG
+          VIKUNJA_CORS_ENABLE: 1
+          VIKUNJA_DATABASE_PATH: memory
+          VIKUNJA_DATABASE_TYPE: sqlite
+          VIKUNJA_RATELIMIT_NOAUTHLIMIT: 1000
         with:
           install: false
           working-directory: frontend
@@ -327,30 +338,6 @@
               --etag                     # enable 304 revalidation when needed
           wait-on: http://127.0.0.1:4173,http://127.0.0.1:3456/api/v1/info
           wait-on-timeout: 10
->>>>>>> 957cf529
-        env:
-          GITHUB_TOKEN: ${{ secrets.GITHUB_TOKEN }}
-          CYPRESS_RECORD_KEY: ${{ secrets.CYPRESS_RECORD_KEY }}
-          CYPRESS_API_URL: http://127.0.0.1:3456/api/v1
-          CYPRESS_TEST_SECRET: averyLongSecretToSe33dtheDB
-          CYPRESS_DEFAULT_COMMAND_TIMEOUT: 60000
-          CYPRESS_CI_BUILD_ID: '${{ github.workflow }}-${{ github.run_id }}-${{ github.run_attempt }}' # see https://github.com/cypress-io/github-action/issues/431
-          VIKUNJA_SERVICE_TESTINGTOKEN: averyLongSecretToSe33dtheDB
-          VIKUNJA_LOG_LEVEL: DEBUG
-          VIKUNJA_CORS_ENABLE: 1
-          VIKUNJA_DATABASE_PATH: memory
-          VIKUNJA_DATABASE_TYPE: sqlite
-          VIKUNJA_RATELIMIT_NOAUTHLIMIT: 1000
-        with:
-          working-directory: frontend
-          browser: chrome
-          record: true
-          parallel: true
-          start: |
-            pnpm run preview:vikunja
-            pnpm run preview
-          wait-on: http://127.0.0.1:4173,http://127.0.0.1:3456/api/v1/info
-          wait-on-timeout: 10
   
   # This step only exists so that we can make it required, because we can't make 
   # the actual test step required due to the matrix
