// Vikunja is a to-do list application to facilitate your life.
// Copyright 2018-present Vikunja and contributors. All rights reserved.
//
// This program is free software: you can redistribute it and/or modify
// it under the terms of the GNU Affero General Public License as published by
// the Free Software Foundation, either version 3 of the License, or
// (at your option) any later version.
//
// This program is distributed in the hope that it will be useful,
// but WITHOUT ANY WARRANTY; without even the implied warranty of
// MERCHANTABILITY or FITNESS FOR A PARTICULAR PURPOSE.  See the
// GNU Affero General Public License for more details.
//
// You should have received a copy of the GNU Affero General Public License
// along with this program.  If not, see <https://www.gnu.org/licenses/>.

package models

import (
	"fmt"
	"math"
	"strconv"
	"strings"
	"time"

	"code.vikunja.io/api/pkg/db"
	"code.vikunja.io/api/pkg/events"
	"code.vikunja.io/api/pkg/files"
	"code.vikunja.io/api/pkg/log"
	"code.vikunja.io/api/pkg/user"
	"code.vikunja.io/api/pkg/utils"
	"code.vikunja.io/api/pkg/web"

	"xorm.io/builder"
	"xorm.io/xorm"
)

// Project represents a project of tasks
type Project struct {
	// The unique, numeric id of this project.
	ID int64 `xorm:"bigint autoincr not null unique pk" json:"id" param:"project"`
	// The title of the project. You'll see this in the overview.
	Title string `xorm:"varchar(250) not null" json:"title" valid:"required,runelength(1|250)" minLength:"1" maxLength:"250"`
	// The description of the project.
	Description string `xorm:"longtext null" json:"description"`
	// The unique project short identifier. Used to build task identifiers.
	Identifier string `xorm:"varchar(10) null" json:"identifier" valid:"runelength(0|10)" minLength:"0" maxLength:"10"`
	// The hex color of this project
	HexColor string `xorm:"varchar(6) null" json:"hex_color" valid:"runelength(0|7)" maxLength:"7"`

	OwnerID         int64    `xorm:"bigint INDEX not null" json:"-"`
	ParentProjectID int64    `xorm:"bigint INDEX null" json:"parent_project_id"`
	ParentProject   *Project `xorm:"-" json:"-"`

	// The user who created this project.
	Owner *user.User `xorm:"-" json:"owner" valid:"-"`

	// Whether a project is archived.
	IsArchived bool `xorm:"not null default false" json:"is_archived" query:"is_archived"`

	// The id of the file this project has set as background
	BackgroundFileID int64 `xorm:"null" json:"-"`
	// Holds extra information about the background set since some background providers require attribution or similar. If not null, the background can be accessed at /projects/{projectID}/background
	BackgroundInformation interface{} `xorm:"-" json:"background_information"`
	// Contains a very small version of the project background to use as a blurry preview until the actual background is loaded. Check out https://blurha.sh/ to learn how it works.
	BackgroundBlurHash string `xorm:"varchar(50) null" json:"background_blur_hash"`

	// True if a project is a favorite. Favorite projects show up in a separate parent project. This value depends on the user making the call to the api.
	IsFavorite bool `xorm:"-" json:"is_favorite"`

	// The subscription status for the user reading this project. You can only read this property, use the subscription endpoints to modify it.
	// Will only returned when retreiving one project.
	Subscription *Subscription `xorm:"-" json:"subscription,omitempty"`

	// The position this project has when querying all projects. See the tasks.position property on how to use this.
	Position float64 `xorm:"double null" json:"position"`

	Views []*ProjectView `xorm:"-" json:"views"`

	Expand        ProjectExpandable `xorm:"-" json:"-" query:"expand"`
	MaxPermission Permission        `xorm:"-" json:"max_permission"`

	// A timestamp when this project was created. You cannot change this value.
	Created time.Time `xorm:"created not null" json:"created"`
	// A timestamp when this project was last updated. You cannot change this value.
	Updated time.Time `xorm:"updated not null" json:"updated"`

	web.CRUDable    `xorm:"-" json:"-"`
	web.Permissions `xorm:"-" json:"-"`
}

type ProjectExpandable string

const ProjectExpandableRights = `permissions`

type ProjectWithTasksAndBuckets struct {
	Project
	ChildProjects []*ProjectWithTasksAndBuckets `xorm:"-" json:"child_projects"`

	// An array of tasks which belong to the project.
	Tasks []*TaskWithComments `xorm:"-" json:"tasks"`
	// Only used for migration.
	Buckets          []*Bucket       `xorm:"-" json:"buckets"`
	TaskBuckets      []*TaskBucket   `xorm:"-" json:"task_buckets"`
	Positions        []*TaskPosition `xorm:"-" json:"positions"`
	BackgroundFileID int64           `xorm:"null" json:"background_file_id"`
}

// TableName returns a better name for the projects table
func (p *Project) TableName() string {
	return "projects"
}

// ProjectBackgroundType holds a project background type
type ProjectBackgroundType struct {
	Type string
}

// ProjectBackgroundUpload represents the project upload background type
const ProjectBackgroundUpload string = "upload"

const FavoritesPseudoProjectID = -1

// FavoritesPseudoProject holds all tasks marked as favorites
var FavoritesPseudoProject = Project{
	ID:          FavoritesPseudoProjectID,
	Title:       "Favorites",
	Description: "This project has all tasks marked as favorites.",
	IsFavorite:  true,
	Position:    -1,

	Views: []*ProjectView{
		{
			ID:        -1,
			ProjectID: FavoritesPseudoProjectID,
			Title:     "List",
			ViewKind:  ProjectViewKindList,
			Position:  100,
			Filter:    &TaskCollection{Filter: "done = false"},
		},
		{
			ID:        -2,
			ProjectID: FavoritesPseudoProjectID,
			Title:     "Gantt",
			ViewKind:  ProjectViewKindGantt,
			Position:  200,
		},
		{
			ID:        -3,
			ProjectID: FavoritesPseudoProjectID,
			Title:     "Table",
			ViewKind:  ProjectViewKindTable,
			Position:  300,
		},
	},

	Created: time.Now(),
	Updated: time.Now(),
}

// ReadAll gets all projects a user has access to
// @Summary Get all projects a user has access to
// @Description Returns all projects a user has access to.
// @tags project
// @Accept json
// @Produce json
// @Param page query int false "The page number. Used for pagination. If not provided, the first page of results is returned."
// @Param per_page query int false "The maximum number of items per page. Note this parameter is limited by the configured maximum of items per page."
// @Param s query string false "Search projects by title."
// @Param is_archived query bool false "If true, also returns all archived projects."
// @Param expand query string false "If set to `permissions`, Vikunja will return the max permission the current user has on this project. You can currently only set this to `permissions`."
// @Security JWTKeyAuth
// @Success 200 {array} models.Project "The projects"
// @Failure 403 {object} web.HTTPError "The user does not have access to the project"
// @Failure 500 {object} models.Message "Internal error"
// @Router /projects [get]
func (p *Project) ReadAll(s *xorm.Session, a web.Auth, search string, page int, perPage int) (result interface{}, resultCount int, totalItems int64, err error) {
	prs, resultCount, totalItems, err := getAllRawProjects(s, a, search, page, perPage, p.IsArchived)
	if err != nil {
		return nil, 0, 0, err
	}

	_, is := a.(*LinkSharing)
	if is {
		// If we're dealing with a link share, we should just return the list of projects
		// (which will contain only one) here because it would not do anything meaningful afterward.
		return prs, resultCount, totalItems, nil
	}

	/////////////////
	// Add project details (favorite state, among other things)
	err = AddProjectDetails(s, prs, a)
	if err != nil {
		return
	}

	if p.Expand == ProjectExpandableRights {
		var doer *user.User
		doer, err = user.GetFromAuth(a)
		if err != nil {
			return
		}
		err = addMaxPermissionToProjects(s, prs, doer)
		if err != nil {
			return
		}
	} else {
		for _, pr := range prs {
			pr.MaxPermission = PermissionUnknown
		}
	}

	//////////////////////////
	// Putting it all together

	return prs, resultCount, totalItems, err
}

func getAllRawProjects(s *xorm.Session, a web.Auth, search string, page int, perPage int, isArchived bool) (projects []*Project, resultCount int, totalItems int64, err error) {
	// Check if we're dealing with a share auth
	shareAuth, is := a.(*LinkSharing)
	if is {
		project, err := GetProjectSimpleByID(s, shareAuth.ProjectID)
		if err != nil {
			return nil, 0, 0, err
		}
		projects := []*Project{project}
		err = AddProjectDetails(s, projects, a)
		if err == nil && len(projects) > 0 {
			projects[0].ParentProjectID = 0
		}
		return projects, 0, 0, err
	}

	doer, err := user.GetFromAuth(a)
	if err != nil {
		return nil, 0, 0, err
	}

	prs, resultCount, totalItems, err := getRawProjectsForUser(
		s,
		&ProjectOptions{
			Search:      search,
			User:        doer,
			Page:        page,
			PerPage:     perPage,
			GetArchived: isArchived,
		})
	if err != nil {
		return nil, 0, 0, err
	}

	/////////////////
	// Saved Filters

	savedFiltersProject, err := getSavedFilterProjects(s, doer, search)
	if err != nil {
		return nil, 0, 0, err
	}

	if len(savedFiltersProject) > 0 {
		prs = append(prs, savedFiltersProject...)
	}

	return prs, resultCount, totalItems, err
}

// ReadOne gets one project by its ID
// @Summary Gets one project
// @Description Returns a project by its ID.
// @tags project
// @Accept json
// @Produce json
// @Security JWTKeyAuth
// @Param id path int true "Project ID"
// @Success 200 {object} models.Project "The project"
// @Failure 403 {object} web.HTTPError "The user does not have access to the project"
// @Failure 500 {object} models.Message "Internal error"
// @Router /projects/{id} [get]
func (p *Project) ReadOne(s *xorm.Session, a web.Auth) (err error) {

	if p.ID == FavoritesPseudoProject.ID {
		p.Views = FavoritesPseudoProject.Views
		// Already "built" the project in CanRead
		return nil
	}

	// Check for saved filters
	filterID := GetSavedFilterIDFromProjectID(p.ID)
	isFilter := filterID > 0
	if isFilter {
		sf, err := GetSavedFilterSimpleByID(s, filterID)
		if err != nil {
			return err
		}
		p.Title = sf.Title
		p.Description = sf.Description
		p.Created = sf.Created
		p.Updated = sf.Updated
		p.OwnerID = sf.OwnerID
	}

	_, isShareAuth := a.(*LinkSharing)
	if isShareAuth {
		p.ParentProjectID = 0
	}

	// Get project owner
	p.Owner, err = user.GetUserByID(s, p.OwnerID)
	if user.IsErrUserDoesNotExist(err) {
		p.Owner = nil
	} else if err != nil {
		return err
	}

	// Check if the project is archived and set it to archived if it is not already archived individually.
	if !p.IsArchived && !isFilter {
		err = p.CheckIsArchived(s)
		if err != nil {
			p.IsArchived = true
		}
	}

	// Get any background information if there is one set
	if p.BackgroundFileID != 0 {
		// Unsplash image
		p.BackgroundInformation, err = GetUnsplashPhotoByFileID(s, p.BackgroundFileID)
		if err != nil && !files.IsErrFileIsNotUnsplashFile(err) {
			return
		}

		if err != nil && files.IsErrFileIsNotUnsplashFile(err) {
			p.BackgroundInformation = &ProjectBackgroundType{Type: ProjectBackgroundUpload}
		}
	}

	p.IsFavorite, err = isFavorite(s, p.ID, a, FavoriteKindProject)
	if err != nil {
		return
	}

	subs, err := GetSubscriptionForUser(s, SubscriptionEntityProject, p.ID, a)
	if err != nil && IsErrProjectDoesNotExist(err) && isFilter {
		return nil
	}
	if subs != nil {
		p.Subscription = &subs.Subscription
	}

	p.Views, err = getViewsForProject(s, p.ID)
	return
}

// GetProjectSimpleByID gets a project with only the basic items, aka no tasks or user objects. Returns an error if the project does not exist.
func GetProjectSimpleByID(s *xorm.Session, projectID int64) (project *Project, err error) {
	if projectID < 1 {
		return nil, ErrProjectDoesNotExist{ID: projectID}
	}

	project, exists, err := getProjectSimple(s, builder.Eq{"id": projectID})
	if !exists {
		return nil, ErrProjectDoesNotExist{ID: projectID}
	}

	return
}

func getProjectSimple(s *xorm.Session, cond builder.Cond) (project *Project, exists bool, err error) {
	project = &Project{}
	exists, err = s.
		Where(cond).
		OrderBy("position").
		Get(project)
	return
}

// GetProjectSimpleByTaskID gets a project by a task id
func GetProjectSimpleByTaskID(s *xorm.Session, taskID int64) (l *Project, err error) {
	// We need to re-init our project object, because otherwise xorm creates a "where for every item in that project object,
	// leading to not finding anything if the id is good, but for example the title is different.
	var project Project
	exists, err := s.
		Select("projects.*").
		Table(Project{}).
		Join("INNER", "tasks", "projects.id = tasks.project_id").
		Where("tasks.id = ?", taskID).
		Get(&project)
	if err != nil {
		return
	}

	if !exists {
		return nil, ErrProjectDoesNotExist{}
	}

	return &project, nil
}

// GetProjectsMapSimpleByTaskIDs gets a list of projects by a task ids
func GetProjectsMapSimpleByTaskIDs(s *xorm.Session, taskIDs []int64) (ps map[int64]*Project, err error) {
	ps = make(map[int64]*Project)
	err = s.
		Select("projects.*").
		Table(Project{}).
		Join("INNER", "tasks", "projects.id = tasks.project_id").
		In("tasks.id", taskIDs).
		Find(&ps)
	return
}

func GetProjectsSimpleByTaskIDs(s *xorm.Session, taskIDs []int64) (ps []*Project, err error) {
	err = s.
		Select("projects.*").
		Table(Project{}).
		Join("INNER", "tasks", "projects.id = tasks.project_id").
		In("tasks.id", taskIDs).
		Find(&ps)
	return
}

// GetProjectsMapByIDs returns a map of projects from a slice with project ids
func GetProjectsMapByIDs(s *xorm.Session, projectIDs []int64) (projects map[int64]*Project, err error) {
	projects = make(map[int64]*Project, len(projectIDs))

	if len(projectIDs) == 0 {
		return
	}

	err = s.In("id", projectIDs).Find(&projects)
	return
}

func GetProjectsByIDs(s *xorm.Session, projectIDs []int64) (projects []*Project, err error) {
	projects = make([]*Project, 0, len(projectIDs))

	if len(projectIDs) == 0 {
		return
	}

	err = s.In("id", projectIDs).Find(&projects)
	return
}

type ProjectOptions struct {
	Search      string
	User        *user.User
	Page        int
	PerPage     int
	GetArchived bool
}

func getUserProjectsStatement(userID int64, search string, getArchived bool) *builder.Builder {
	dialect := db.GetDialect()

	conds := []builder.Cond{
		builder.Or(
			builder.Eq{"tm2.user_id": userID},
			builder.Eq{"ul.user_id": userID},
			builder.Eq{"l.owner_id": userID},
		),
	}

	ids := []int64{}
	if search != "" {
		vals := strings.Split(search, ",")
		for _, val := range vals {
			v, err := strconv.ParseInt(val, 10, 64)
			if err != nil {
				log.Debugf("Project search string part '%s' is not a number: %s", val, err)
				continue
			}
			ids = append(ids, v)
		}

		var filterCond builder.Cond
		if len(ids) > 0 {
			filterCond = builder.In("l.id", ids)
		} else {
			filterCond = db.MultiFieldSearchWithTableAlias(
				[]string{
					"title",
					"description",
					"identifier",
				},
				search,
				"l",
			)
		}

		parentCondition := builder.Or(
			builder.IsNull{"l.parent_project_id"},
			builder.Eq{"l.parent_project_id": 0},
			// else check for shared sub projects with a parent
			builder.And(
				builder.Or(
					builder.NotNull{"tm2.user_id"},
					builder.NotNull{"ul.user_id"},
				),
				builder.NotNull{"l.parent_project_id"},
			),
		)
		conds = append(conds, filterCond, parentCondition)
	}

	if !getArchived {
		conds = append(conds,
			builder.And(
				builder.Eq{"l.is_archived": false},
			),
		)
	}

	return builder.Dialect(dialect).
		Select("l.*").
		From("projects", "l").
		Join("LEFT", "team_projects tl", "tl.project_id = l.id").
		Join("LEFT", "team_members tm2", "tm2.team_id = tl.team_id").
		Join("LEFT", "users_projects ul", "ul.project_id = l.id").
		Where(builder.And(conds...)).
		GroupBy("l.id")
}

func GetAllProjectsForUser(s *xorm.Session, userID int64, opts *ProjectOptions) (projects []*Project, totalCount int64, err error) {

	limit, start := getLimitFromPageIndex(opts.Page, opts.PerPage)
	query := getUserProjectsStatement(userID, opts.Search, opts.GetArchived)

	querySQLString, args, err := query.ToSQL()
	if err != nil {
		return nil, 0, err
	}

	var limitSQL string
	if limit > 0 {
		limitSQL = fmt.Sprintf("LIMIT %d OFFSET %d", limit, start)
	}

	baseQuery := querySQLString + `
UNION ALL
SELECT p.* FROM projects p
INNER JOIN all_projects ap ON p.parent_project_id = ap.id`

	columnStr := strings.Join([]string{
		"all_projects.id",
		"all_projects.title",
		"all_projects.description",
		"all_projects.identifier",
		"all_projects.hex_color",
		"all_projects.owner_id",
		"CASE WHEN all_projects.parent_project_id IS NULL THEN 0 ELSE all_projects.parent_project_id END AS parent_project_id",
		"all_projects.is_archived",
		"all_projects.background_file_id",
		"all_projects.background_blur_hash",
		"all_projects.position",
		"all_projects.created",
		"all_projects.updated",
	}, ", ")
	currentProjects := []*Project{}
	err = s.SQL(`WITH RECURSIVE all_projects as (`+baseQuery+`)
SELECT DISTINCT `+columnStr+` FROM all_projects
ORDER BY all_projects.position `+limitSQL, args...).Find(&currentProjects)
	if err != nil {
		return
	}

	if len(currentProjects) == 0 {
		return nil, 0, err
	}

	totalCount, err = s.
		SQL(`WITH RECURSIVE all_projects as (`+baseQuery+`)
SELECT COUNT(DISTINCT all_projects.id) FROM all_projects`, args...).
		Count(&Project{})
	if err != nil {
		return nil, 0, err
	}

	return currentProjects, totalCount, err
}

// Gets the projects with their children without any tasks
func getRawProjectsForUser(s *xorm.Session, opts *ProjectOptions) (projects []*Project, resultCount int, totalItems int64, err error) {
	fullUser, err := user.GetUserByID(s, opts.User.ID)
	if err != nil {
		return nil, 0, 0, err
	}

	allProjects, totalItems, err := GetAllProjectsForUser(s, fullUser.ID, opts)
	if err != nil {
		return
	}

	favoriteCount, err := s.
		Where(builder.And(
			builder.Eq{"user_id": opts.User.ID},
			builder.Eq{"kind": FavoriteKindTask},
		)).
		Count(&Favorite{})
	if err != nil {
		return
	}

	if favoriteCount > 0 {
		favoritesProject := &Project{}
		*favoritesProject = FavoritesPseudoProject
		allProjects = append(allProjects, favoritesProject)
	}

	if len(allProjects) == 0 {
		return nil, 0, totalItems, nil
	}

	return allProjects, len(allProjects), totalItems, err
}

func getSavedFilterProjects(s *xorm.Session, doer *user.User, search string) (savedFiltersProjects []*Project, err error) {
	savedFilters, err := getSavedFiltersForUser(s, doer, search)
	if err != nil {
		return
	}

	if len(savedFilters) == 0 {
		return nil, nil
	}

	for _, filter := range savedFilters {
		filterProject := filter.ToProject()
		filterProject.Owner = doer
		savedFiltersProjects = append(savedFiltersProjects, filterProject)
	}

	return
}

// GetAllParentProjects returns all parents of a given project
func GetAllParentProjects(s *xorm.Session, projectID int64) (allProjects map[int64]*Project, err error) {
	allProjects = make(map[int64]*Project)
	err = s.SQL(`WITH RECURSIVE all_projects AS (
		    SELECT
		        p.*
		    FROM
		        projects p
		    WHERE
		        p.id = ?
		    UNION ALL
		    SELECT
		        p.*
		    FROM
		        projects p
		            INNER JOIN all_projects pc ON p.ID = pc.parent_project_id
		)
		SELECT DISTINCT * FROM all_projects`, projectID).Find(&allProjects)
	return
}

// addProjectDetails adds owner user objects and project tasks to all projects in the slice
func AddProjectDetails(s *xorm.Session, projects []*Project, a web.Auth) (err error) {
	if len(projects) == 0 {
		return
	}

	var ownerIDs []int64
	var projectIDs []int64
	var fileIDs []int64
	for _, p := range projects {
		ownerIDs = append(ownerIDs, p.OwnerID)
		projectIDs = append(projectIDs, p.ID)
		fileIDs = append(fileIDs, p.BackgroundFileID)
	}

	owners, err := user.GetUsersByIDs(s, ownerIDs)
	if err != nil {
		return err
	}

	favs, err := getFavorites(s, projectIDs, a, FavoriteKindProject)
	if err != nil {
		return err
	}

	var subscriptions = make(map[int64][]*Subscription)
	u, is := a.(*user.User)
	if is {
		subscriptionsWithUser, err := GetSubscriptionsForEntitiesAndUser(s, SubscriptionEntityProject, projectIDs, u)
		if err != nil {
			log.Errorf("An error occurred while getting project subscriptions for a project: %s", err.Error())
		}
		if err == nil {
			for pID, subs := range subscriptionsWithUser {
				for _, sub := range subs {
					if _, has := subscriptions[pID]; !has {
						subscriptions[pID] = []*Subscription{}
					}
					subscriptions[pID] = append(subscriptions[pID], &sub.Subscription)
				}
			}
		}
	}

	views := []*ProjectView{}
	err = s.
		In("project_id", projectIDs).
		OrderBy("position asc").
		Find(&views)
	if err != nil {
		return
	}

	viewMap := make(map[int64][]*ProjectView)
	for _, v := range views {
		if _, has := viewMap[v.ProjectID]; !has {
			viewMap[v.ProjectID] = []*ProjectView{}
		}

		viewMap[v.ProjectID] = append(viewMap[v.ProjectID], v)
	}

	for _, p := range projects {
		if o, exists := owners[p.OwnerID]; exists {
			p.Owner = o
		}
		if p.BackgroundFileID != 0 {
			p.BackgroundInformation = &ProjectBackgroundType{Type: ProjectBackgroundUpload}
		}

		// Don't override the favorite state if it was already set from before (favorite saved filters do this)
		if p.IsFavorite {
			continue
		}
		p.IsFavorite = favs[p.ID]

		if subscription, exists := subscriptions[p.ID]; exists && len(subscription) > 0 {
			p.Subscription = subscription[0]
		}

		vs, has := viewMap[p.ID]
		if has {
			p.Views = vs
		}
	}

	if len(fileIDs) == 0 {
		return
	}

	// Unsplash background file info
	us := []*UnsplashPhoto{}
	err = s.In("file_id", fileIDs).Find(&us)
	if err != nil {
		return
	}
	unsplashPhotos := make(map[int64]*UnsplashPhoto, len(us))
	for _, u := range us {
		unsplashPhotos[u.FileID] = u
	}

	// Build it all into the projects slice
	for _, l := range projects {
		// Only override the file info if we have info for unsplash backgrounds
		if _, exists := unsplashPhotos[l.BackgroundFileID]; exists {
			l.BackgroundInformation = unsplashPhotos[l.BackgroundFileID]
		}
	}

	return
}

func addMaxPermissionToProjects(s *xorm.Session, projects []*Project, u *user.User) (err error) {
	projectIDs := make([]int64, 0, len(projects))
	for _, project := range projects {
		if GetSavedFilterIDFromProjectID(project.ID) > 0 {
			project.MaxPermission = PermissionAdmin
			continue
		}
		projectIDs = append(projectIDs, project.ID)
	}

	permissions, err := checkPermissionsForProjects(s, u, projectIDs)
	if err != nil {
		return err
	}

	for _, project := range projects {
		permission, has := permissions[project.ID]
		if has {
			project.MaxPermission = permission.MaxPermission
		}
	}

	return
}

// CheckIsArchived returns an ErrProjectIsArchived if the project or any of its parent projects is archived.
func (p *Project) CheckIsArchived(s *xorm.Session) (err error) {
	if p.ParentProjectID > 0 {
		p := &Project{ID: p.ParentProjectID}
		return p.CheckIsArchived(s)
	}

	if p.ID == 0 { // don't check new projects
		return nil
	}

	project, err := GetProjectSimpleByID(s, p.ID)
	if err != nil {
		return err
	}

	if project.IsArchived {
		return ErrProjectIsArchived{ProjectID: p.ID}
	}

	return nil
}

<<<<<<< HEAD
func checkProjectBeforeUpdateOrDelete(s *xorm.Session, project *Project) (err error) {
	if project.ParentProjectID < 0 {
		return &ErrProjectCannotBelongToAPseudoParentProject{ProjectID: project.ID, ParentProjectID: project.ParentProjectID}
	}

	// Check if the parent project exists
	if project.ParentProjectID > 0 {
		if project.ParentProjectID == project.ID {
			return &ErrProjectCannotBeChildOfItself{
				ProjectID: project.ID,
			}
		}

		allProjects, err := GetAllParentProjects(s, project.ParentProjectID)
		if err != nil {
			return err
		}

		var parent *Project
		parent = allProjects[project.ParentProjectID]

		// Check if there's a cycle in the parent relation
		parentsVisited := make(map[int64]bool)
		parentsVisited[project.ID] = true
		for parent.ParentProjectID != 0 {

			parent = allProjects[parent.ParentProjectID]

			if parentsVisited[parent.ID] {
				return &ErrProjectCannotHaveACyclicRelationship{
					ProjectID: project.ID,
				}
			}

			parentsVisited[parent.ID] = true
		}
	}

	// Check if the identifier is unique and not empty
	if project.Identifier != "" {
		exists, err := s.
			Where("identifier = ?", project.Identifier).
			And("id != ?", project.ID).
			Exist(&Project{})
		if err != nil {
			return err
		}
		if exists {
			return ErrProjectIdentifierIsNotUnique{Identifier: project.Identifier}
		}
	}

	return nil
}

=======
// @Deprecated: This validation logic has been moved to the service layer.
// Use services.Project methods instead of model-level validation.
func (p *Project) validate(s *xorm.Session, project *Project) (err error) {
	// This is a placeholder for the real validation logic which is in the service.
	return nil
}

// @Deprecated: This creation logic has been moved to the service layer.
// Use services.Project.Create instead of this model-level function.
>>>>>>> a219320f
func CreateProject(s *xorm.Session, project *Project, auth web.Auth, createBacklogBucket bool, createDefaultViews bool) (err error) {
	err = project.CheckIsArchived(s)
	if err != nil {
		return err
	}

	doer, err := user.GetFromAuth(auth)
	if err != nil {
		return err
	}

	project.ID = 0
	project.OwnerID = doer.ID
	project.Owner = doer

	err = checkProjectBeforeUpdateOrDelete(s, project)
	if err != nil {
		return
	}

	project.HexColor = utils.NormalizeHex(project.HexColor)

	_, err = s.Insert(project)
	if err != nil {
		return
	}

	project.Position = calculateDefaultPosition(project.ID, project.Position)
	_, err = s.Where("id = ?", project.ID).Update(project)
	if err != nil {
		return
	}
	if project.IsFavorite {
		if err := addToFavorites(s, project.ID, auth, FavoriteKindProject); err != nil {
			return err
		}
	}

	if createDefaultViews {
		err = CreateDefaultViewsForProject(s, project, auth, createBacklogBucket, true)
		if err != nil {
			return
		}
	}

	return events.Dispatch(&ProjectCreatedEvent{
		Project: project,
		Doer:    doer,
	})
}

// CreateNewProjectForUser creates a new inbox project for a user. To prevent import cycles, we can't do that
// directly in the user.Create function.
func CreateNewProjectForUser(s *xorm.Session, u *user.User) (err error) {
	p := &Project{
		Title: "Inbox",
	}
	err = p.Create(s, u)
	if err != nil {
		return err
	}

	if u.DefaultProjectID != 0 {
		return err
	}

	u.DefaultProjectID = p.ID
	_, err = user.UpdateUser(s, u, false)
	return err
}

func UpdateProject(s *xorm.Session, project *Project, auth web.Auth, updateProjectBackground bool) (err error) {
	err = checkProjectBeforeUpdateOrDelete(s, project)
	if err != nil {
		return
	}

	if project.IsArchived {
		isDefaultProject, err := project.isDefaultProject(s)
		if err != nil {
			return err
		}

		if isDefaultProject {
			return &ErrCannotArchiveDefaultProject{ProjectID: project.ID}
		}
	}

	err = setArchiveStateForProjectDescendants(s, project.ID, project.IsArchived)
	if err != nil {
		return err
	}

	// We need to specify the cols we want to update here to be able to un-archive projects
	colsToUpdate := []string{
		"title",
		"is_archived",
		"identifier",
		"hex_color",
		"parent_project_id",
		"position",
		"done_bucket_id",
		"default_bucket_id",
	}
	if project.Description != "" {
		colsToUpdate = append(colsToUpdate, "description")
	}

	if updateProjectBackground {
		colsToUpdate = append(colsToUpdate, "background_file_id", "background_blur_hash")
	}

	if project.Position < 0.1 {
		err = recalculateProjectPositions(s, project.ParentProjectID)
		if err != nil {
			return err
		}
	}

	wasFavorite, err := isFavorite(s, project.ID, auth, FavoriteKindProject)
	if err != nil {
		return err
	}
	if project.IsFavorite && !wasFavorite {
		if err := addToFavorites(s, project.ID, auth, FavoriteKindProject); err != nil {
			return err
		}
	}

	if !project.IsFavorite && wasFavorite {
		if err := removeFromFavorite(s, project.ID, auth, FavoriteKindProject); err != nil {
			return err
		}
	}

	project.HexColor = utils.NormalizeHex(project.HexColor)

	_, err = s.
		ID(project.ID).
		Cols(colsToUpdate...).
		Update(project)
	if err != nil {
		return err
	}

	err = events.Dispatch(&ProjectUpdatedEvent{
		Project: project,
		Doer:    auth,
	})
	if err != nil {
		return err
	}

	l, err := GetProjectSimpleByID(s, project.ID)
	if err != nil {
		return err
	}

	*project = *l
	err = project.ReadOne(s, auth)
	return
}

func recalculateProjectPositions(s *xorm.Session, parentProjectID int64) (err error) {

	allProjects := []*Project{}
	err = s.
		Where("parent_project_id = ?", parentProjectID).
		OrderBy("position asc").
		Find(&allProjects)
	if err != nil {
		return
	}

	maxPosition := math.Pow(2, 32)

	for i, project := range allProjects {

		currentPosition := maxPosition / float64(len(allProjects)) * (float64(i + 1))

		_, err = s.Cols("position").
			Where("id = ?", project.ID).
			Update(&Project{Position: currentPosition})
		if err != nil {
			return
		}
	}

	return
}

// Update implements the update method of CRUDable
// @Summary Updates a project
// @Description Updates a project. This does not include adding a task (see below).
// @tags project
// @Accept json
// @Produce json
// @Security JWTKeyAuth
// @Param id path int true "Project ID"
// @Param project body models.Project true "The project with updated values you want to update."
// @Success 200 {object} models.Project "The updated project."
// @Failure 400 {object} web.HTTPError "Invalid project object provided."
// @Failure 403 {object} web.HTTPError "The user does not have access to the project"
// @Failure 500 {object} models.Message "Internal error"
// @Router /projects/{id} [post]
func (p *Project) Update(s *xorm.Session, a web.Auth) (err error) {
	fid := GetSavedFilterIDFromProjectID(p.ID)
	if fid > 0 {
		f, err := GetSavedFilterSimpleByID(s, fid)
		if err != nil {
			return err
		}

		f.Title = p.Title
		f.Description = p.Description
		f.IsFavorite = p.IsFavorite
		err = f.Update(s, a)
		if err != nil {
			return err
		}

		*p = *f.ToProject()
		return nil
	}

	return UpdateProject(s, p, a, false)
}

func updateProjectLastUpdated(s *xorm.Session, project *Project) error {
	_, err := s.ID(project.ID).Cols("updated").Update(project)
	return err
}

func updateProjectByTaskID(s *xorm.Session, taskID int64) (err error) {
	// need to get the task to update the project last updated timestamp
	task, err := GetTaskByIDSimple(s, taskID)
	if err != nil {
		return err
	}

	return updateProjectLastUpdated(s, &Project{ID: task.ProjectID})
}

// Create implements the create method of CRUDable
<<<<<<< HEAD
// @Summary Creates a new project
// @Description Creates a new project. If a parent project is provided the user needs to have write access to that project.
// @tags project
// @Accept json
// @Produce json
// @Security JWTKeyAuth
// @Param project body models.Project true "The project you want to create."
// @Success 201 {object} models.Project "The created project."
// @Failure 400 {object} web.HTTPError "Invalid project object provided."
// @Failure 403 {object} web.HTTPError "The user does not have access to the project"
// @Failure 500 {object} models.Message "Internal error"
// @Router /projects [put]
=======
// @Deprecated: This creation logic has been moved to the service layer.
// Use services.Project.Create instead of this model-level method.
>>>>>>> a219320f
func (p *Project) Create(s *xorm.Session, a web.Auth) (err error) {
	err = CreateProject(s, p, a, true, true)
	if err != nil {
		return
	}

	fullProject, err := GetProjectSimpleByID(s, p.ID)
	if err != nil {
		return
	}

	return fullProject.ReadOne(s, a)
}

func (p *Project) isDefaultProject(s *xorm.Session) (is bool, err error) {
	return s.
		Where("default_project_id = ?", p.ID).
		Exist(&user.User{})
}

// Delete implements the delete method of CRUDable
// @Summary Deletes a project
// @Description Delets a project
// @tags project
// @Produce json
// @Security JWTKeyAuth
// @Param id path int true "Project ID"
// @Success 200 {object} models.Message "The project was successfully deleted."
// @Failure 400 {object} web.HTTPError "Invalid project object provided."
// @Failure 403 {object} web.HTTPError "The user does not have access to the project"
// @Failure 500 {object} models.Message "Internal error"
// @Router /projects/{id} [delete]
// Deprecated: This logic has been moved to services.ProjectService.Delete.
// This method will be removed in a future version once all callers have been updated.
func (p *Project) Delete(s *xorm.Session, a web.Auth) (err error) {

	isDefaultProject, err := p.isDefaultProject(s)
	if err != nil {
		return err
	}
	// Owners should be allowed to delete the default project
	if isDefaultProject && p.OwnerID != a.GetID() {
		return &ErrCannotDeleteDefaultProject{ProjectID: p.ID}
	}

	// Delete all tasks on that project
	// Using the loop to make sure all related entities to all tasks are properly deleted as well.
	tasks, _, _, err := getRawTasksForProjects(s, []*Project{p}, a, &taskSearchOptions{})
	if err != nil {
		return
	}

	for _, task := range tasks {
		err = task.Delete(s, a)
		if err != nil {
			return err
		}
	}

	fullProject, err := GetProjectSimpleByID(s, p.ID)
	if err != nil {
		return
	}

	err = fullProject.DeleteBackgroundFileIfExists()
	if err != nil {
		return
	}

	// If we're deleting a default project, remove it as default
	if isDefaultProject {
		_, err = s.Where("default_project_id = ?", p.ID).
			Cols("default_project_id").
			Update(&user.User{DefaultProjectID: 0})
		if err != nil {
			return
		}
	}

	// Delete related project entities
	views, err := getViewsForProject(s, p.ID)
	if err != nil {
		return
	}
	viewIDs := []int64{}
	for _, v := range views {
		viewIDs = append(viewIDs, v.ID)
	}

	_, err = s.In("project_view_id", viewIDs).Delete(&Bucket{})
	if err != nil {
		return
	}

	_, err = s.In("id", viewIDs).Delete(&ProjectView{})
	if err != nil {
		return
	}

	err = removeFromFavorite(s, p.ID, a, FavoriteKindProject)
	if err != nil {
		return
	}

	_, err = s.Where("project_id = ?", p.ID).Delete(&LinkSharing{})
	if err != nil {
		return
	}

	_, err = s.Where("project_id = ?", p.ID).Delete(&ProjectUser{})
	if err != nil {
		return
	}

	_, err = s.Where("project_id = ?", p.ID).Delete(&TeamProject{})
	if err != nil {
		return
	}

	// Delete the project
	_, err = s.ID(p.ID).Delete(&Project{})
	if err != nil {
		return
	}

	err = events.Dispatch(&ProjectDeletedEvent{
		Project: fullProject,
		Doer:    a,
	})
	if err != nil {
		return
	}

	childProjects := []*Project{}
	err = s.Where("parent_project_id = ?", fullProject.ID).Find(&childProjects)
	if err != nil {
		return
	}

	for _, child := range childProjects {
		err = child.Delete(s, a)
		if err != nil {
			return
		}
	}

	return
}

// DeleteBackgroundFileIfExists deletes the list's background file from the db and the filesystem,
// if one exists
func (p *Project) DeleteBackgroundFileIfExists() (err error) {
	if p.BackgroundFileID == 0 {
		return
	}

	s := db.NewSession()
	defer s.Close()

	file := files.File{ID: p.BackgroundFileID}
	err = file.Delete(s)
	if err != nil && files.IsErrFileDoesNotExist(err) {
		return nil
	}

	return err
}

// SetProjectBackground sets a background file as project background in the db
func SetProjectBackground(s *xorm.Session, projectID int64, background *files.File, blurHash string) (err error) {
	l := &Project{
		ID:                 projectID,
		BackgroundFileID:   background.ID,
		BackgroundBlurHash: blurHash,
	}
	_, err = s.
		Where("id = ?", l.ID).
		Cols("background_file_id", "background_blur_hash").
		Update(l)
	return
}

// setArchiveStateForProjectDescendants uses a recursive CTE to find and set the archived status of all descendant projects.
func setArchiveStateForProjectDescendants(s *xorm.Session, parentProjectID int64, shouldBeArchived bool) error {
	var descendantIDs []int64
	err := s.SQL(
		`
WITH RECURSIVE descendant_ids (id) AS (
    SELECT id
    FROM projects
    WHERE parent_project_id = ?
    UNION ALL
    SELECT p.id
    FROM projects p
    INNER JOIN descendant_ids di ON p.parent_project_id = di.id
)
SELECT id FROM descendant_ids`,
		parentProjectID,
	).Find(&descendantIDs)
	if err != nil {
		log.Errorf("Error finding descendant projects for parent ID %d: %v", parentProjectID, err)
		return fmt.Errorf("failed to find descendant projects for parent ID %d: %w", parentProjectID, err)
	}

	if len(descendantIDs) == 0 {
		return nil
	}

	_, err = s.In("id", descendantIDs).
		And("is_archived != ?", shouldBeArchived).
		Cols("is_archived").
		Update(&Project{IsArchived: shouldBeArchived})
	if err != nil {
		log.Errorf("Error updating is_archived for descendant projects for parent ID %d to %t: %v", parentProjectID, shouldBeArchived, err)
		return fmt.Errorf("failed to update is_archived for descendant projects for parent ID %d to %t: %w", parentProjectID, shouldBeArchived, err)
	}
	return nil
}<|MERGE_RESOLUTION|>--- conflicted
+++ resolved
@@ -813,63 +813,6 @@
 	return nil
 }
 
-<<<<<<< HEAD
-func checkProjectBeforeUpdateOrDelete(s *xorm.Session, project *Project) (err error) {
-	if project.ParentProjectID < 0 {
-		return &ErrProjectCannotBelongToAPseudoParentProject{ProjectID: project.ID, ParentProjectID: project.ParentProjectID}
-	}
-
-	// Check if the parent project exists
-	if project.ParentProjectID > 0 {
-		if project.ParentProjectID == project.ID {
-			return &ErrProjectCannotBeChildOfItself{
-				ProjectID: project.ID,
-			}
-		}
-
-		allProjects, err := GetAllParentProjects(s, project.ParentProjectID)
-		if err != nil {
-			return err
-		}
-
-		var parent *Project
-		parent = allProjects[project.ParentProjectID]
-
-		// Check if there's a cycle in the parent relation
-		parentsVisited := make(map[int64]bool)
-		parentsVisited[project.ID] = true
-		for parent.ParentProjectID != 0 {
-
-			parent = allProjects[parent.ParentProjectID]
-
-			if parentsVisited[parent.ID] {
-				return &ErrProjectCannotHaveACyclicRelationship{
-					ProjectID: project.ID,
-				}
-			}
-
-			parentsVisited[parent.ID] = true
-		}
-	}
-
-	// Check if the identifier is unique and not empty
-	if project.Identifier != "" {
-		exists, err := s.
-			Where("identifier = ?", project.Identifier).
-			And("id != ?", project.ID).
-			Exist(&Project{})
-		if err != nil {
-			return err
-		}
-		if exists {
-			return ErrProjectIdentifierIsNotUnique{Identifier: project.Identifier}
-		}
-	}
-
-	return nil
-}
-
-=======
 // @Deprecated: This validation logic has been moved to the service layer.
 // Use services.Project methods instead of model-level validation.
 func (p *Project) validate(s *xorm.Session, project *Project) (err error) {
@@ -879,7 +822,6 @@
 
 // @Deprecated: This creation logic has been moved to the service layer.
 // Use services.Project.Create instead of this model-level function.
->>>>>>> a219320f
 func CreateProject(s *xorm.Session, project *Project, auth web.Auth, createBacklogBucket bool, createDefaultViews bool) (err error) {
 	err = project.CheckIsArchived(s)
 	if err != nil {
@@ -1124,23 +1066,8 @@
 }
 
 // Create implements the create method of CRUDable
-<<<<<<< HEAD
-// @Summary Creates a new project
-// @Description Creates a new project. If a parent project is provided the user needs to have write access to that project.
-// @tags project
-// @Accept json
-// @Produce json
-// @Security JWTKeyAuth
-// @Param project body models.Project true "The project you want to create."
-// @Success 201 {object} models.Project "The created project."
-// @Failure 400 {object} web.HTTPError "Invalid project object provided."
-// @Failure 403 {object} web.HTTPError "The user does not have access to the project"
-// @Failure 500 {object} models.Message "Internal error"
-// @Router /projects [put]
-=======
 // @Deprecated: This creation logic has been moved to the service layer.
 // Use services.Project.Create instead of this model-level method.
->>>>>>> a219320f
 func (p *Project) Create(s *xorm.Session, a web.Auth) (err error) {
 	err = CreateProject(s, p, a, true, true)
 	if err != nil {
