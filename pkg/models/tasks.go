--- conflicted
+++ resolved
@@ -354,6 +354,7 @@
 	}
 
 	err = AddMoreInfoToTasks(s, taskMap, a, view, opts.expand)
+	err = AddMoreInfoToTasks(s, taskMap, a, view, opts.expand)
 	if err != nil {
 		return nil, 0, 0, err
 	}
@@ -430,6 +431,7 @@
 		taskMap[t.ID] = t
 	}
 
+	err = AddMoreInfoToTasks(s, taskMap, a, nil, nil)
 	err = AddMoreInfoToTasks(s, taskMap, a, nil, nil)
 	return
 }
@@ -621,141 +623,6 @@
 
 // This function takes a map with pointers and returns a slice with pointers to tasks
 // It adds more stuff like assignees/labels/etc to a bunch of tasks
-<<<<<<< HEAD
-func AddMoreInfoToTasks(s *xorm.Session, taskMap map[int64]*Task, a web.Auth, view *ProjectView, expand []TaskCollectionExpandable) (err error) {
-
-	// No need to iterate over users and stuff if the project doesn't have tasks
-	if len(taskMap) == 0 {
-		return
-	}
-
-	// Get all users & task ids and put them into the array
-	var userIDs []int64
-	var taskIDs []int64
-	var projectIDs []int64
-	for _, i := range taskMap {
-		taskIDs = append(taskIDs, i.ID)
-		if i.CreatedByID != 0 {
-			userIDs = append(userIDs, i.CreatedByID)
-		}
-		projectIDs = append(projectIDs, i.ProjectID)
-	}
-
-	err = addAssigneesToTasks(s, taskIDs, taskMap)
-	if err != nil {
-		return
-	}
-
-	err = addLabelsToTasks(s, taskIDs, taskMap)
-	if err != nil {
-		return
-	}
-
-	err = addAttachmentsToTasks(s, taskIDs, taskMap)
-	if err != nil {
-		return
-	}
-
-	users, err := GetUsersOrLinkSharesFromIDs(s, userIDs)
-	if err != nil {
-		return
-	}
-
-	taskReminders, err := getTaskReminderMap(s, taskIDs)
-	if err != nil {
-		return err
-	}
-
-	taskFavorites, err := getFavorites(s, taskIDs, a, FavoriteKindTask)
-	if err != nil {
-		return err
-	}
-
-	// Get all identifiers
-	projects, err := GetProjectsMapByIDs(s, projectIDs)
-	if err != nil {
-		return err
-	}
-
-	var positionsMap = make(map[int64]*TaskPosition)
-	if view != nil {
-		positions, err := getPositionsForView(s, view)
-		if err != nil {
-			return err
-		}
-		for _, position := range positions {
-			positionsMap[position.TaskID] = position
-		}
-	}
-
-	var reactions map[int64]ReactionMap
-	if expand != nil {
-		expanded := make(map[TaskCollectionExpandable]bool)
-		for _, expandable := range expand {
-			if expanded[expandable] {
-				continue
-			}
-
-			switch expandable {
-			case TaskCollectionExpandSubtasks:
-				// already dealt with earlier
-			case TaskCollectionExpandBuckets:
-				err = addBucketsToTasks(s, a, taskIDs, taskMap)
-				if err != nil {
-					return err
-				}
-			case TaskCollectionExpandReactions:
-				reactions, err = getReactionsForEntityIDs(s, ReactionKindTask, taskIDs)
-				if err != nil {
-					return
-				}
-			case TaskCollectionExpandComments:
-				err = addCommentsToTasks(s, taskIDs, taskMap)
-				if err != nil {
-					return err
-				}
-			}
-			expanded[expandable] = true
-		}
-	}
-
-	// Add all objects to their tasks
-	for _, task := range taskMap {
-
-		// Make created by user objects
-		if createdBy, has := users[task.CreatedByID]; has {
-			task.CreatedBy = createdBy
-		}
-
-		// Add the reminders
-		task.Reminders = taskReminders[task.ID]
-
-		// Prepare the subtasks
-		task.RelatedTasks = make(RelatedTaskMap)
-
-		// Build the task identifier from the project identifier and task index
-		task.setIdentifier(projects[task.ProjectID])
-
-		task.IsFavorite = taskFavorites[task.ID]
-
-		if reactions != nil {
-			r, has := reactions[task.ID]
-			if has {
-				task.Reactions = r
-			}
-		}
-
-		p, has := positionsMap[task.ID]
-		if has {
-			task.Position = p.Position
-		}
-	}
-
-	// Get all related tasks
-	err = addRelatedTasksToTasks(s, taskIDs, taskMap, a)
-	return
-}
-=======
 /*
 NOTE: addMoreInfoToTasks has been moved to services.TaskService.AddDetailsToTasks.
 The models layer now delegates to the service via AddMoreInfoToTasksFunc to avoid import cycles.
@@ -798,10 +665,10 @@
 // 		return
 // 	}
 
-// 	users, err := getUsersOrLinkSharesFromIDs(s, userIDs)
-// 	if err != nil {
-// 		return
-// 	}
+	users, err := GetUsersOrLinkSharesFromIDs(s, userIDs)
+	if err != nil {
+		return
+	}
 
 // 	taskReminders, err := getTaskReminderMap(s, taskIDs)
 // 	if err != nil {
@@ -897,7 +764,6 @@
 // 	err = addRelatedTasksToTasks(s, taskIDs, taskMap, a)
 // 	return
 // }
->>>>>>> 420eb5b4
 
 // Checks if adding a new task would exceed the bucket limit
 func checkBucketLimit(s *xorm.Session, a web.Auth, t *Task, bucket *Bucket) (taskCount int64, err error) {
