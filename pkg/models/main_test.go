// Vikunja is a to-do list application to facilitate your life.
// Copyright 2018-present Vikunja and contributors. All rights reserved.
//
// This program is free software: you can redistribute it and/or modify
// it under the terms of the GNU Affero General Public License as published by
// the Free Software Foundation, either version 3 of the License, or
// (at your option) any later version.
//
// This program is distributed in the hope that it will be useful,
// but WITHOUT ANY WARRANTY; without even the implied warranty of
// MERCHANTABILITY or FITNESS FOR A PARTICULAR PURPOSE.  See the
// GNU Affero General Public License for more details.
//
// You should have received a copy of the GNU Affero General Public License
// along with this program.  If not, see <https://www.gnu.org/licenses/>.

package models

import (
	"fmt"
	"os"
	"strconv"
	"testing"
	"time"

	"code.vikunja.io/api/pkg/config"
	"code.vikunja.io/api/pkg/events"
	"code.vikunja.io/api/pkg/files"
	"code.vikunja.io/api/pkg/i18n"
	"code.vikunja.io/api/pkg/log"
	"code.vikunja.io/api/pkg/user"
<<<<<<< HEAD
=======
	"code.vikunja.io/api/pkg/web"
>>>>>>> 420eb5b4
	"xorm.io/xorm"
)

func setupTime() {
	var err error
	loc, err := time.LoadLocation("GMT")
	if err != nil {
		fmt.Printf("Error setting up time: %s", err)
		os.Exit(1)
	}
	testCreatedTime, err = time.ParseInLocation(time.RFC3339Nano, "2018-12-01T15:13:12.0+00:00", loc)
	if err != nil {
		fmt.Printf("Error setting up time: %s", err)
		os.Exit(1)
	}
	testCreatedTime = testCreatedTime.In(loc)
	testUpdatedTime, err = time.ParseInLocation(time.RFC3339Nano, "2018-12-02T15:13:12.0+00:00", loc)
	if err != nil {
		fmt.Printf("Error setting up time: %s", err)
		os.Exit(1)
	}
	testUpdatedTime = testUpdatedTime.In(loc)
}

func TestMain(m *testing.M) {
	setupTime()

	// Initialize logger for tests
	log.InitLogger()

	// Set default config
	config.InitDefaultConfig()
	// We need to set the root path even if we're not using the config, otherwise fixtures are not loaded correctly
	config.ServiceRootpath.Set(os.Getenv("VIKUNJA_SERVICE_ROOTPATH"))

	i18n.Init()

	// Some tests use the file engine, so we'll need to initialize that
	files.InitTests()

	user.InitTests()

	SetupTests()

	// Set up a mock for the GetUsersOrLinkSharesFromIDsFunc for model tests,
	// as they should not depend on the services package.
	GetUsersOrLinkSharesFromIDsFunc = func(s *xorm.Session, ids []int64) (map[int64]*user.User, error) {
		usersMap := make(map[int64]*user.User)
		var userIDs []int64
		var linkShareIDs []int64
		for _, id := range ids {
			if id < 0 {
				linkShareIDs = append(linkShareIDs, id*-1)
				continue
			}
			userIDs = append(userIDs, id)
		}

		if len(userIDs) > 0 {
			var err error
			usersMap, err = user.GetUsersByIDs(s, userIDs)
			if err != nil {
				return nil, err
			}
		}

		if len(linkShareIDs) == 0 {
			return usersMap, nil
		}

		shares, err := GetLinkSharesByIDs(s, linkShareIDs)
		if err != nil {
			return nil, err
		}

		for _, share := range shares {
<<<<<<< HEAD
			usersMap[share.ID*-1] = NewUserProxyFromLinkShare(share)
=======
			usersMap[share.ID*-1] = share.ToUser()
>>>>>>> 420eb5b4
		}

		return usersMap, nil
	}

<<<<<<< HEAD
=======
	// Set up a mock for AddMoreInfoToTasksFunc for model tests,
	// as they should not depend on the services package.
	AddMoreInfoToTasksFunc = func(s *xorm.Session, taskMap map[int64]*Task, a web.Auth, view *ProjectView, expand []TaskCollectionExpandable) error {
		// This is a minimal mock that just returns nil - no additional task details are added in tests
		// Individual tests can override this if they need specific behavior
		return nil
	}

>>>>>>> 420eb5b4
	events.Fake()

	os.Exit(m.Run())
}

func NewUserProxyFromLinkShare(share *LinkSharing) *user.User {
	suffix := "Link Share"
	if share.Name != "" {
		suffix = " (" + suffix + ")"
	}

	username := "link-share-" + strconv.FormatInt(share.ID, 10)

	return &user.User{
		ID:       share.ID * -1,
		Name:     share.Name + suffix,
		Username: username,
		Created:  share.Created,
		Updated:  share.Updated,
	}
}<|MERGE_RESOLUTION|>--- conflicted
+++ resolved
@@ -29,10 +29,7 @@
 	"code.vikunja.io/api/pkg/i18n"
 	"code.vikunja.io/api/pkg/log"
 	"code.vikunja.io/api/pkg/user"
-<<<<<<< HEAD
-=======
 	"code.vikunja.io/api/pkg/web"
->>>>>>> 420eb5b4
 	"xorm.io/xorm"
 )
 
@@ -109,18 +106,12 @@
 		}
 
 		for _, share := range shares {
-<<<<<<< HEAD
-			usersMap[share.ID*-1] = NewUserProxyFromLinkShare(share)
-=======
 			usersMap[share.ID*-1] = share.ToUser()
->>>>>>> 420eb5b4
 		}
 
 		return usersMap, nil
 	}
 
-<<<<<<< HEAD
-=======
 	// Set up a mock for AddMoreInfoToTasksFunc for model tests,
 	// as they should not depend on the services package.
 	AddMoreInfoToTasksFunc = func(s *xorm.Session, taskMap map[int64]*Task, a web.Auth, view *ProjectView, expand []TaskCollectionExpandable) error {
@@ -129,7 +120,6 @@
 		return nil
 	}
 
->>>>>>> 420eb5b4
 	events.Fake()
 
 	os.Exit(m.Run())
