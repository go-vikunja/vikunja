--- conflicted
+++ resolved
@@ -165,11 +165,8 @@
 }
 
 // CanCreate checks if the user can create a project
-<<<<<<< HEAD
-=======
 // @Deprecated: This permission logic has been moved to the service layer.
 // Use services.Project methods instead of model-level permission checks.
->>>>>>> a219320f
 func (p *Project) CanCreate(s *xorm.Session, a web.Auth) (bool, error) {
 	if p.ParentProjectID != 0 {
 		parent := &Project{ID: p.ParentProjectID}
