--- conflicted
+++ resolved
@@ -171,7 +171,6 @@
 		if t.RepeatAfter > 0 || t.RepeatMode == models.TaskRepeatModeMonth {
 			switch {
 		
-<<<<<<< HEAD
 			case t.RepeatMode == models.TaskRepeatModeMonth:
 				caldavtodos += `
 RRULE:FREQ=MONTHLY;BYMONTHDAY=` + t.DueDate.Format("02")
@@ -192,32 +191,6 @@
 				caldavtodos += `
 RRULE:FREQ=DAILY;INTERVAL=` + strconv.FormatInt(days, 10)
 		
-=======
-			// 1) explicit “monthly” mode (already correct)
-			case t.RepeatMode == models.TaskRepeatModeMonth:
-				caldavtodos += `
-RRULE:FREQ=MONTHLY;BYMONTHDAY=` + t.DueDate.Format("02")
-		
-			// 2) exact multiple of a week
-			case t.RepeatAfter%604800 == 0:
-				weeks := t.RepeatAfter / 604800
-				if weeks < 1 {
-					weeks = 1
-				}
-				caldavtodos += `
-RRULE:FREQ=WEEKLY;INTERVAL=` + strconv.FormatInt(weeks, 10)
-		
-			// 3) exact multiple of a day
-			case t.RepeatAfter%86400 == 0:
-				days := t.RepeatAfter / 86400
-				if days < 1 {
-					days = 1
-				}
-				caldavtodos += `
-RRULE:FREQ=DAILY;INTERVAL=` + strconv.FormatInt(days, 10)
-		
-			// 4) everything else stays as seconds so existing logic keeps working
->>>>>>> 15d61408
 			default:
 				caldavtodos += `
 RRULE:FREQ=SECONDLY;INTERVAL=` + strconv.FormatInt(t.RepeatAfter, 10)
